--- conflicted
+++ resolved
@@ -2,12 +2,8 @@
 import * as iam from '@aws-cdk/aws-iam';
 import * as lambda from '@aws-cdk/aws-lambda';
 import { Duration, NestedStack, Stack } from '@aws-cdk/core';
+import { Construct } from 'constructs';
 import * as cr from '@aws-cdk/custom-resources';
-<<<<<<< HEAD
-import { Construct } from 'constructs';
-import * as path from 'path';
-=======
->>>>>>> 31d6e659
 
 export class ReplicaProvider extends NestedStack {
   /**
