--- conflicted
+++ resolved
@@ -6,12 +6,7 @@
 import * as s3 from '@aws-cdk/aws-s3';
 import * as cdk from '@aws-cdk/core';
 import * as cxapi from '@aws-cdk/cx-api';
-<<<<<<< HEAD
 import { Construct } from 'constructs';
-import * as fs from 'fs';
-import * as path from 'path';
-=======
->>>>>>> 319bbf9e
 import { toSymlinkFollow } from './compat';
 
 const ARCHIVE_EXTENSIONS = [ '.zip', '.jar' ];
