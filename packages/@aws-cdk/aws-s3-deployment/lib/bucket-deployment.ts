import * as crypto from 'crypto';
import * as fs from 'fs';
import * as path from 'path';
import * as cloudfront from '@aws-cdk/aws-cloudfront';
import * as iam from '@aws-cdk/aws-iam';
import * as lambda from '@aws-cdk/aws-lambda';
import * as s3 from '@aws-cdk/aws-s3';
import * as cdk from '@aws-cdk/core';
<<<<<<< HEAD
import { Construct } from 'constructs';
import * as crypto from 'crypto';
import * as fs from 'fs';
import * as path from 'path';
=======
>>>>>>> 31d6e659
import { ISource, SourceConfig } from './source';

const now = Date.now();
const handlerCodeBundle = path.join(__dirname, '..', 'lambda', 'bundle.zip');
const handlerSourceDirectory = path.join(__dirname, '..', 'lambda', 'src');

export interface BucketDeploymentProps {
  /**
   * The sources from which to deploy the contents of this bucket.
   */
  readonly sources: ISource[];

  /**
   * The S3 bucket to sync the contents of the zip file to.
   */
  readonly destinationBucket: s3.IBucket;

  /**
   * Key prefix in the destination bucket.
   *
   * @default "/" (unzip to root of the destination bucket)
   */
  readonly destinationKeyPrefix?: string;

  /**
   * If this is set to false, files in the destination bucket that
   * do not exist in the asset, will NOT be deleted during deployment (create/update).
   *
   * @see https://docs.aws.amazon.com/cli/latest/reference/s3/sync.html
   *
   * @default true
   */
  readonly prune?: boolean

  /**
   * If this is set to "false", the destination files will be deleted when the
   * resource is deleted or the destination is updated.
   *
   * NOTICE: if this is set to "false" and destination bucket/prefix is updated,
   * all files in the previous destination will first be deleted and then
   * uploaded to the new destination location. This could have availablity
   * implications on your users.
   *
   * @default true - when resource is deleted/updated, files are retained
   */
  readonly retainOnDelete?: boolean;

  /**
   * The CloudFront distribution using the destination bucket as an origin.
   * Files in the distribution's edge caches will be invalidated after
   * files are uploaded to the destination bucket.
   *
   * @default - No invalidation occurs
   */
  readonly distribution?: cloudfront.IDistribution;

  /**
   * The file paths to invalidate in the CloudFront distribution.
   *
   * @default - All files under the destination bucket key prefix will be invalidated.
   */
  readonly distributionPaths?: string[];

  /**
   * The amount of memory (in MiB) to allocate to the AWS Lambda function which
   * replicates the files from the CDK bucket to the destination bucket.
   *
   * If you are deploying large files, you will need to increase this number
   * accordingly.
   *
   * @default 128
   */
  readonly memoryLimit?: number;

  /**
   * Execution role associated with this function
   *
   * @default - A role is automatically created
   */
  readonly role?: iam.IRole;

  /**
   * User-defined object metadata to be set on all objects in the deployment
   * @default - No user metadata is set
   * @see https://docs.aws.amazon.com/AmazonS3/latest/dev/UsingMetadata.html#UserMetadata
   */
  readonly metadata?: UserDefinedObjectMetadata;

  /**
   * System-defined cache-control metadata to be set on all objects in the deployment.
   * @default - Not set.
   * @see https://docs.aws.amazon.com/AmazonS3/latest/dev/UsingMetadata.html#SysMetadata
   */
  readonly cacheControl?: CacheControl[];
  /**
   * System-defined cache-disposition metadata to be set on all objects in the deployment.
   * @default - Not set.
   * @see https://docs.aws.amazon.com/AmazonS3/latest/dev/UsingMetadata.html#SysMetadata
   */
  readonly contentDisposition?: string;
  /**
   * System-defined content-encoding metadata to be set on all objects in the deployment.
   * @default - Not set.
   * @see https://docs.aws.amazon.com/AmazonS3/latest/dev/UsingMetadata.html#SysMetadata
   */
  readonly contentEncoding?: string;
  /**
   * System-defined content-language metadata to be set on all objects in the deployment.
   * @default - Not set.
   * @see https://docs.aws.amazon.com/AmazonS3/latest/dev/UsingMetadata.html#SysMetadata
   */
  readonly contentLanguage?: string;
  /**
   * System-defined content-type metadata to be set on all objects in the deployment.
   * @default - Not set.
   * @see https://docs.aws.amazon.com/AmazonS3/latest/dev/UsingMetadata.html#SysMetadata
   */
  readonly contentType?: string;
  /**
   * System-defined expires metadata to be set on all objects in the deployment.
   * @default - The objects in the distribution will not expire.
   * @see https://docs.aws.amazon.com/AmazonS3/latest/dev/UsingMetadata.html#SysMetadata
   */
  readonly expires?: Expires;
  /**
   * System-defined x-amz-server-side-encryption metadata to be set on all objects in the deployment.
   * @default - Server side encryption is not used.
   * @see https://docs.aws.amazon.com/AmazonS3/latest/dev/UsingMetadata.html#SysMetadata
   */
  readonly serverSideEncryption?: ServerSideEncryption;
  /**
   * System-defined x-amz-storage-class metadata to be set on all objects in the deployment.
   * @default - Default storage-class for the bucket is used.
   * @see https://docs.aws.amazon.com/AmazonS3/latest/dev/UsingMetadata.html#SysMetadata
   */
  readonly storageClass?: StorageClass;
  /**
   * System-defined x-amz-website-redirect-location metadata to be set on all objects in the deployment.
   * @default - No website redirection.
   * @see https://docs.aws.amazon.com/AmazonS3/latest/dev/UsingMetadata.html#SysMetadata
   */
  readonly websiteRedirectLocation?: string;
  /**
   * System-defined x-amz-server-side-encryption-aws-kms-key-id metadata to be set on all objects in the deployment.
   * @default - Not set.
   * @see https://docs.aws.amazon.com/AmazonS3/latest/dev/UsingMetadata.html#SysMetadata
   */
  readonly serverSideEncryptionAwsKmsKeyId?: string;
  /**
   * System-defined x-amz-server-side-encryption-customer-algorithm metadata to be set on all objects in the deployment.
   * Warning: This is not a useful parameter until this bug is fixed: https://github.com/aws/aws-cdk/issues/6080
   * @default - Not set.
   * @see https://docs.aws.amazon.com/AmazonS3/latest/dev/ServerSideEncryptionCustomerKeys.html#sse-c-how-to-programmatically-intro
   */
  readonly serverSideEncryptionCustomerAlgorithm?: string;
}

export class BucketDeployment extends Construct {
  constructor(scope: Construct, id: string, props: BucketDeploymentProps) {
    super(scope, id);

    if (props.distributionPaths && !props.distribution) {
      throw new Error('Distribution must be specified if distribution paths are specified');
    }

    const assetHash = calcSourceHash(handlerSourceDirectory);

    const handler = new lambda.SingletonFunction(this, 'CustomResourceHandler', {
      uuid: this.renderSingletonUuid(props.memoryLimit),
      code: lambda.Code.fromAsset(handlerCodeBundle, { assetHash }),
      runtime: lambda.Runtime.PYTHON_3_6,
      handler: 'index.handler',
      lambdaPurpose: 'Custom::CDKBucketDeployment',
      timeout: cdk.Duration.minutes(15),
      role: props.role,
      memorySize: props.memoryLimit,
    });

    const handlerRole = handler.role;
    if (!handlerRole) { throw new Error('lambda.SingletonFunction should have created a Role'); }

    const sources: SourceConfig[] = props.sources.map((source: ISource) => source.bind(this, { handlerRole }));

    props.destinationBucket.grantReadWrite(handler);
    if (props.distribution) {
      handler.addToRolePolicy(new iam.PolicyStatement({
        effect: iam.Effect.ALLOW,
        actions: ['cloudfront:GetInvalidation', 'cloudfront:CreateInvalidation'],
        resources: ['*'],
      }));
    }

    new cdk.CustomResource(this, 'CustomResource', {
      serviceToken: handler.functionArn,
      resourceType: 'Custom::CDKBucketDeployment',
      properties: {
        SourceBucketNames: sources.map(source => source.bucket.bucketName),
        SourceObjectKeys: sources.map(source => source.zipObjectKey),
        DestinationBucketName: props.destinationBucket.bucketName,
        DestinationBucketKeyPrefix: props.destinationKeyPrefix,
        RetainOnDelete: props.retainOnDelete,
        Prune: props.prune ?? true,
        UserMetadata: props.metadata ? mapUserMetadata(props.metadata) : undefined,
        SystemMetadata: mapSystemMetadata(props),
        DistributionId: props.distribution ? props.distribution.distributionId : undefined,
        DistributionPaths: props.distributionPaths,
      },
    });

  }

  private renderSingletonUuid(memoryLimit?: number) {
    let uuid = '8693BB64-9689-44B6-9AAF-B0CC9EB8756C';

    // if user specify a custom memory limit, define another singleton handler
    // with this configuration. otherwise, it won't be possible to use multiple
    // configurations since we have a singleton.
    if (memoryLimit) {
      if (cdk.Token.isUnresolved(memoryLimit)) {
        throw new Error('Can\'t use tokens when specifying "memoryLimit" since we use it to identify the singleton custom resource handler');
      }

      uuid += `-${memoryLimit.toString()}MiB`;
    }

    return uuid;
  }
}

/**
 * We need a custom source hash calculation since the bundle.zip file
 * contains python dependencies installed during build and results in a
 * non-deterministic behavior.
 *
 * So we just take the `src/` directory of our custom resoruce code.
 */
function calcSourceHash(srcDir: string): string {
  const sha = crypto.createHash('sha256');
  for (const file of fs.readdirSync(srcDir)) {
    const data = fs.readFileSync(path.join(srcDir, file));
    sha.update(`<file name=${file}>`);
    sha.update(data);
    sha.update('</file>');
  }

  return sha.digest('hex');
}

/**
 * Metadata
 */

function mapUserMetadata(metadata: UserDefinedObjectMetadata) {
  const mapKey = (key: string) =>
    key.toLowerCase().startsWith('x-amzn-meta-')
      ? key.toLowerCase()
      : `x-amzn-meta-${key.toLowerCase()}`;

  return Object.keys(metadata).reduce((o, key) => ({ ...o, [mapKey(key)]: metadata[key] }), {});
}

function mapSystemMetadata(metadata: BucketDeploymentProps) {
  const res: { [key: string]: string } = {};

  if (metadata.cacheControl) { res['cache-control'] = metadata.cacheControl.map(c => c.value).join(', '); }
  if (metadata.expires) { res.expires = metadata.expires.value; }
  if (metadata.contentDisposition) { res['content-disposition'] = metadata.contentDisposition; }
  if (metadata.contentEncoding) { res['content-encoding'] = metadata.contentEncoding; }
  if (metadata.contentLanguage) { res['content-language'] = metadata.contentLanguage; }
  if (metadata.contentType) { res['content-type'] = metadata.contentType; }
  if (metadata.serverSideEncryption) { res.sse = metadata.serverSideEncryption; }
  if (metadata.storageClass) { res['storage-class'] = metadata.storageClass; }
  if (metadata.websiteRedirectLocation) { res['website-redirect'] = metadata.websiteRedirectLocation; }
  if (metadata.serverSideEncryptionAwsKmsKeyId) { res['sse-kms-key-id'] = metadata.serverSideEncryptionAwsKmsKeyId; }
  if (metadata.serverSideEncryptionCustomerAlgorithm) { res['sse-c-copy-source'] = metadata.serverSideEncryptionCustomerAlgorithm; }

  return Object.keys(res).length === 0 ? undefined : res;
}

/**
 * Used for HTTP cache-control header, which influences downstream caches.
 * @see https://docs.aws.amazon.com/AmazonS3/latest/dev/UsingMetadata.html#SysMetadata
 */
export class CacheControl {
  public static mustRevalidate() { return new CacheControl('must-revalidate'); }
  public static noCache() { return new CacheControl('no-cache'); }
  public static noTransform() { return new CacheControl('no-transform'); }
  public static setPublic() { return new CacheControl('public'); }
  public static setPrivate() { return new CacheControl('private'); }
  public static proxyRevalidate() { return new CacheControl('proxy-revalidate'); }
  public static maxAge(t: cdk.Duration) { return new CacheControl(`max-age=${t.toSeconds()}`); }
  public static sMaxAge(t: cdk.Duration) { return new CacheControl(`s-maxage=${t.toSeconds()}`); }
  public static fromString(s: string) {  return new CacheControl(s); }

  private constructor(public readonly value: any) {}
}

/**
 * Indicates whether server-side encryption is enabled for the object, and whether that encryption is
 * from the AWS Key Management Service (AWS KMS) or from Amazon S3 managed encryption (SSE-S3).
 * @see https://docs.aws.amazon.com/AmazonS3/latest/dev/UsingMetadata.html#SysMetadata
 */
export enum ServerSideEncryption {
  AES_256 = 'AES256',
  AWS_KMS = 'aws:kms'
}

/**
 * Storage class used for storing the object.
 * @see https://docs.aws.amazon.com/AmazonS3/latest/dev/UsingMetadata.html#SysMetadata
 */
export enum StorageClass {
  STANDARD = 'STANDARD',
  REDUCED_REDUNDANCY = 'REDUCED_REDUNDANCY',
  STANDARD_IA = 'STANDARD_IA',
  ONEZONE_IA = 'ONEZONE_IA',
  INTELLIGENT_TIERING = 'INTELLIGENT_TIERING',
  GLACIER = 'GLACIER',
  DEEP_ARCHIVE = 'DEEP_ARCHIVE'
}

/**
 * Used for HTTP expires header, which influences downstream caches. Does NOT influence deletion of the object.
 * @see https://docs.aws.amazon.com/AmazonS3/latest/dev/UsingMetadata.html#SysMetadata
 */
export class Expires {
  /**
   * Expire at the specified date
   * @param d date to expire at
   */
  public static atDate(d: Date) { return new Expires(d.toUTCString()); }

  /**
   * Expire at the specified timestamp
   * @param t timestamp in unix milliseconds
   */
  public static atTimestamp(t: number) { return Expires.atDate(new Date(t)); }

  /**
   * Expire once the specified duration has passed since deployment time
   * @param t the duration to wait before expiring
   */
  public static after(t: cdk.Duration) { return Expires.atDate(new Date(now + t.toMilliseconds())); }

  public static fromString(s: string) { return new Expires(s); }

  private constructor(public readonly value: any) {}
}

export interface UserDefinedObjectMetadata {
  /**
   * Arbitrary metadata key-values
   * Keys must begin with `x-amzn-meta-` (will be added automatically if not provided)
   * @see https://docs.aws.amazon.com/AmazonS3/latest/dev/UsingMetadata.html#UserMetadata
   */
  readonly [key: string]: string;
}<|MERGE_RESOLUTION|>--- conflicted
+++ resolved
@@ -6,13 +6,7 @@
 import * as lambda from '@aws-cdk/aws-lambda';
 import * as s3 from '@aws-cdk/aws-s3';
 import * as cdk from '@aws-cdk/core';
-<<<<<<< HEAD
 import { Construct } from 'constructs';
-import * as crypto from 'crypto';
-import * as fs from 'fs';
-import * as path from 'path';
-=======
->>>>>>> 31d6e659
 import { ISource, SourceConfig } from './source';
 
 const now = Date.now();
