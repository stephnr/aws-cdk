--- conflicted
+++ resolved
@@ -2,13 +2,8 @@
 import * as events from '@aws-cdk/aws-events';
 import * as iam from '@aws-cdk/aws-iam';
 import * as kms from '@aws-cdk/aws-kms';
-<<<<<<< HEAD
 import { Fn, IResource, Lazy, RemovalPolicy, Resource, Stack, Token } from '@aws-cdk/core';
 import { Construct } from 'constructs';
-import { EOL } from 'os';
-=======
-import { Construct, Fn, IResource, Lazy, RemovalPolicy, Resource, Stack, Token } from '@aws-cdk/core';
->>>>>>> 319bbf9e
 import { BucketPolicy } from './bucket-policy';
 import { IBucketNotificationDestination } from './destination';
 import { BucketNotifications } from './notifications-resource';
